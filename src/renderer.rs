--- conflicted
+++ resolved
@@ -750,7 +750,6 @@
         // Prepare image bind groups for drawing
         let image_bindgroups = self.image_bindgroups(elements);
 
-<<<<<<< HEAD
         {
             let mut text_cache = self.text_system.text_cache.lock().unwrap();
             let text_areas: Vec<TextArea> = cached_text_areas
@@ -758,44 +757,23 @@
                 .map(|c| c.text_area(&text_cache))
                 .collect();
 
-            let result = self.text_system.text_renderer.prepare(
-                &self.device,
-                &self.queue,
-                &mut self.text_system.font_system.lock().unwrap(),
-=======
-        let text_areas: Vec<TextArea> = cached_text_areas
-            .iter()
-            .map(|c| c.text_area(&self.text_system.text_cache))
-            .collect();
-
-        while let Result::Err(PrepareError::AtlasFull(content_type)) =
-            self.text_system.text_renderer.prepare(
-                &self.device,
-                &self.queue,
-                &mut self.text_system.font_system,
->>>>>>> b5900dc2
-                &mut self.text_system.text_atlas,
-                Resolution {
-                    width: self.config.width,
-                    height: self.config.height,
-                },
-                &text_areas,
-                &mut self.text_system.swash_cache,
-<<<<<<< HEAD
-            );
-            match result {
-                Result::Ok(()) => {}
-                Err(PrepareError::AtlasFull(content_type)) => {
-                    if !self.text_system.text_atlas.grow(&self.device, content_type) {
-                        return Err(anyhow!("Could not grow text atlas"));
-                    }
-                }
-=======
-            )
-        {
-            if !self.text_system.text_atlas.grow(&self.device, content_type) {
-                return Err(anyhow!("Could not grow text atlas"));
->>>>>>> b5900dc2
+            while let Result::Err(PrepareError::AtlasFull(content_type)) =
+                self.text_system.text_renderer.prepare(
+                    &self.device,
+                    &self.queue,
+                    &mut self.text_system.font_system.lock().unwrap(),
+                    &mut self.text_system.text_atlas,
+                    Resolution {
+                        width: self.config.width,
+                        height: self.config.height,
+                    },
+                    &text_areas,
+                    &mut self.text_system.swash_cache,
+                )
+            {
+                if !self.text_system.text_atlas.grow(&self.device, content_type) {
+                    return Err(anyhow!("Could not grow text atlas"));
+                }
             }
             text_cache.trim();
         }
